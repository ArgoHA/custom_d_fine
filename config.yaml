project_name: ins_seg # for wandb
exp_name: deafault_n # experiment name

exp: ${exp_name}_${now_dir}

model_name: s # model size (n, s, m, l, x)
task: segment # detect/segment

train:
  ### Paths ###
  root: /home/argo/Desktop/Projects/deep_learning/random/cracks # project root with dataset and outputs
  pretrained_dataset: coco # coco, obj2coco
  pretrained_model_path: pretrained/dfine_${model_name}_${train.pretrained_dataset}.pth # dfine_m_obj2coco.pth

  data_path: ${train.root}/data/dataset # path to dataset
  path_to_test_data: ${train.root}/data/test  # path to test set, used in infer script
  path_to_save: ${train.root}/output/models/${exp} # where to save output

  debug_img_path: ${train.root}/output/debug_images
  eval_preds_path: ${train.root}/output/eval_preds
  bench_img_path: ${train.root}/output/bench_imgs
  infer_path: ${train.root}/output/infer

  ### Configs ###
  use_wandb: True
  device: cuda
  label_to_name: # dataset's classes
<<<<<<< HEAD
    0: crack

  use_one_class: False

  decision_metrics:
  - mAP_50
  - iou
=======
    0: pedestrian
    1: people
    2: bicycle
    3: car
    4: van
    5: truck
    6: tricycle
    7: awning-tricycle
    8: bus
    9: motor

  use_one_class: False

  ### Distributed Training (DDP) ###
  ddp:
    enabled: False  # set to true to use multi-GPU
    n_gpus: 2  # how many GPUs / processes per node for torchrun

  decision_metrics:
  - f1
  - mAP_50
>>>>>>> 3f5fc810

  img_size: [640, 640] # (h, w)
  keep_ratio: False # image aspect ratio, if True - image will be padded
  to_visualize_eval: True # save images with gt and preds
  debug_img_processing: True # save images after preprocessing

  amp_enabled: True # use automatic mixed precision
  clip_max_norm: 0.1 # gradient clipping

  batch_size: 8 # physical, should fit on the device
  b_accum_steps: 1 # grad accumulation (n * bs)
  epochs: 55
  early_stopping: 0 # 0 - no early stopping
  ignore_background_epochs: 0 # background images are not used for N epochs in train set
  num_workers: 10

  ### Validation ###
  conf_thresh: 0.5
  iou_thresh: 0.5

  ### EMA ###
  use_ema: True # use exponential moving average model
  ema_momentum: 0.9998

  ### Optimizer and Scheduler ###
  base_lr: ${train.lrs.${model_name}.base_lr}
  backbone_lr: ${train.lrs.${model_name}.backbone_lr}
  cycler_pct_start: 0.1
  weight_decay: 0.000125
  betas: [0.9, 0.999]
  label_smoothing: 0.0

  ### Augs ###
  mosaic_augs:
    mosaic_prob: 0.8
    no_mosaic_epochs: 5
    mosaic_scale: [0.5, 1.5]
    degrees: 0.0 # not recommended if bbox precision is critical
    translate: 0.2
    shear: 2.0

  augs:
    rotation_degree: 10 # maximum +- rotation
    rotation_p: 0.0 # probability of the rotation (with above degree)
    multiscale_prob: 0.0
    rotate_90: 0.05
    left_right_flip: 0.3
    up_down_flip: 0.0
    to_gray: 0.01
    blur: 0.01
    gamma: 0.02
    brightness: 0.02
    noise: 0.01
    coarse_dropout: 0.0

  ### Reproducibility ###
  seed: 42
  cudnn_fixed: False

  ### Recommended learning rates ###
  lrs:
    n:
      backbone_lr: 0.0004
      base_lr: 0.0008
    s:
      backbone_lr: 0.00006  # can setup up to 0.0002
      base_lr: 0.00025  # 0.0004
    m:
      backbone_lr: 0.00002  # 0.000025
      base_lr: 0.00015  # 0.00025
    l:
      backbone_lr: 0.00000625 # 0.0000125
      base_lr: 0.000125 # 0.00025
    x:
      backbone_lr: 0.0000015  # 0.0000025
      base_lr: 0.0001  # 0.00025


split:
  ignore_negatives: False # only use images with labels
  shuffle: True
  train_split: 0.85
  val_split: 0.15 # test_split = 1 - train_split - val_split


export: # TensorRT must be done on the inference device
  half: True # tensorrt, openvino
  max_batch_size: 1 # torch, tensorrt, openvino
  dynamic_input: False
  ov_int8_max_drop: 0.01


infer:
  to_crop: True  # if True - saves crops of detected objects
  paddings: # if int - amount of pixes, if float - percentage of image size
    w: 0.05
    h: 0.05


### service ###
defaults:
  - _self_
  - override hydra/hydra_logging: disabled
  - override hydra/job_logging: disabled

hydra:
  output_subdir: null
  run:
    dir: .

now_dir: &nowdir ${now:%Y-%m-%d}<|MERGE_RESOLUTION|>--- conflicted
+++ resolved
@@ -1,19 +1,18 @@
-project_name: ins_seg # for wandb
-exp_name: deafault_n # experiment name
+project_name: vis_drone # for wandb
+exp_name: baseline # experiment name
 
 exp: ${exp_name}_${now_dir}
 
 model_name: s # model size (n, s, m, l, x)
-task: segment # detect/segment
 
 train:
   ### Paths ###
-  root: /home/argo/Desktop/Projects/deep_learning/random/cracks # project root with dataset and outputs
+  root: /home/argo/Desktop/Projects/vis_drone # project root with dataset and outputs
   pretrained_dataset: coco # coco, obj2coco
   pretrained_model_path: pretrained/dfine_${model_name}_${train.pretrained_dataset}.pth # dfine_m_obj2coco.pth
 
   data_path: ${train.root}/data/dataset # path to dataset
-  path_to_test_data: ${train.root}/data/test  # path to test set, used in infer script
+  path_to_test_data: ${train.root}/VisDrone2019-DET-test-dev/images  # path to test set, used in infer script
   path_to_save: ${train.root}/output/models/${exp} # where to save output
 
   debug_img_path: ${train.root}/output/debug_images
@@ -25,15 +24,6 @@
   use_wandb: True
   device: cuda
   label_to_name: # dataset's classes
-<<<<<<< HEAD
-    0: crack
-
-  use_one_class: False
-
-  decision_metrics:
-  - mAP_50
-  - iou
-=======
     0: pedestrian
     1: people
     2: bicycle
@@ -55,7 +45,6 @@
   decision_metrics:
   - f1
   - mAP_50
->>>>>>> 3f5fc810
 
   img_size: [640, 640] # (h, w)
   keep_ratio: False # image aspect ratio, if True - image will be padded
@@ -70,7 +59,7 @@
   epochs: 55
   early_stopping: 0 # 0 - no early stopping
   ignore_background_epochs: 0 # background images are not used for N epochs in train set
-  num_workers: 10
+  num_workers: 12
 
   ### Validation ###
   conf_thresh: 0.5
