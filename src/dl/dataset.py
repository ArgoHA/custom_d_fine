--- conflicted
+++ resolved
@@ -228,19 +228,12 @@
 
         # Get labels
         labels_path = self.root_path / "labels" / f"{image_path.stem}.txt"
-<<<<<<< HEAD
-
         targets = np.zeros((0, 5), dtype=np.float32)
         polys_abs = []  # list[(K, 2)] normalized; may be []
 
-        if labels_path.exists() and labels_path.stat().st_size:
+        if labels_path.exists() and labels_path.stat().st_size > 1:
             boxes_norm, polys_norm = parse_yolo_label_file(labels_path)
-=======
-        if labels_path.exists() and labels_path.stat().st_size > 1:
-            targets = np.loadtxt(labels_path)
-            if targets.ndim == 1:  # Handle the case with only one object
-                targets = targets.reshape(1, -1)
->>>>>>> 3f5fc810
+
 
             if boxes_norm.shape[0] and self.use_one_class:
                 boxes_norm[:, 0] = 0
