from copy import deepcopy
from pathlib import Path

import torch.nn as nn
import torch.optim as optim

from src.d_fine.dfine_criterion import DFINECriterion

from .arch.dfine_decoder import DFINETransformer
from .arch.hgnetv2 import HGNetv2
from .arch.hybrid_encoder import HybridEncoder
from .configs import models
from .matcher import HungarianMatcher
from .utils import load_tuning_state

__all__ = ["DFINE"]


class DFINE(nn.Module):
    __inject__ = [
        "backbone",
        "encoder",
        "decoder",
    ]

    def __init__(
        self,
        backbone: nn.Module,
        encoder: nn.Module,
        decoder: nn.Module,
    ):
        super().__init__()
        self.backbone = backbone
        self.decoder = decoder
        self.encoder = encoder

    def forward(self, x, targets=None):
        x = self.backbone(x)
        x = self.encoder(x)
        x = self.decoder(x, targets)
        return x

    def deploy(self):
        self.eval()
        for m in self.modules():
            if hasattr(m, "convert_to_deploy"):
                m.convert_to_deploy()
        return self


<<<<<<< HEAD
def build_model(
    model_name, num_classes, enable_mask_head, device, img_size=None, pretrained_model_path=None
):
    model_cfg = models[model_name]
=======
def build_model(model_name, num_classes, device, img_size=None, pretrained_model_path=None):
    model_cfg = deepcopy(models[model_name])
>>>>>>> 3f5fc810
    model_cfg["HybridEncoder"]["eval_spatial_size"] = img_size
    model_cfg["DFINETransformer"]["eval_spatial_size"] = img_size
    model_cfg["DFINETransformer"]["enable_mask_head"] = enable_mask_head

    backbone = HGNetv2(**model_cfg["HGNetv2"])
    encoder = HybridEncoder(**model_cfg["HybridEncoder"])
    decoder = DFINETransformer(num_classes=num_classes, **model_cfg["DFINETransformer"])

    model = DFINE(backbone, encoder, decoder)

    if pretrained_model_path:
        if not Path(pretrained_model_path).exists():
            raise FileNotFoundError(f"{pretrained_model_path} does not exist")
        model = load_tuning_state(model, str(pretrained_model_path))
    return model.to(device)


def build_loss(model_name, num_classes, label_smoothing, enable_mask_head):
    model_cfg = models[model_name]
    if enable_mask_head:
        model_cfg["DFINECriterion"]["losses"].append("masks")
    matcher = HungarianMatcher(**model_cfg["matcher"])
    loss_fn = DFINECriterion(
        matcher,
        num_classes=num_classes,
        label_smoothing=label_smoothing,
        **model_cfg["DFINECriterion"],
    )
    return loss_fn


def build_optimizer(model, lr, backbone_lr, betas, weight_decay, base_lr):
    backbone_exclude_norm = []
    backbone_norm = []
    encdec_norm_bias = []
    rest = []

    for name, param in model.named_parameters():
        # Group 1 and 2: "backbone" in name
        if "backbone" in name:
            if "norm" in name or "bn" in name:
                # Group 2: backbone + norm/bn
                backbone_norm.append(param)
            else:
                # Group 1: backbone but not norm/bn
                backbone_exclude_norm.append(param)

        # Group 3: "encoder" or "decoder" plus "norm"/"bn"/"bias"
        elif ("encoder" in name or "decoder" in name) and (
            "norm" in name or "bn" in name or "bias" in name
        ):
            encdec_norm_bias.append(param)

        else:
            rest.append(param)

    group1 = {"params": backbone_exclude_norm, "lr": backbone_lr, "initial_lr": backbone_lr}
    group2 = {
        "params": backbone_norm,
        "lr": backbone_lr,
        "weight_decay": 0.0,
        "initial_lr": backbone_lr,
    }
    group3 = {"params": encdec_norm_bias, "weight_decay": 0.0, "lr": base_lr, "initial_lr": base_lr}
    group4 = {"params": rest, "lr": base_lr, "initial_lr": base_lr}

    param_groups = [group1, group2, group3, group4]

    return optim.AdamW(param_groups, lr=lr, betas=betas, weight_decay=weight_decay)<|MERGE_RESOLUTION|>--- conflicted
+++ resolved
@@ -48,15 +48,11 @@
         return self
 
 
-<<<<<<< HEAD
 def build_model(
     model_name, num_classes, enable_mask_head, device, img_size=None, pretrained_model_path=None
 ):
-    model_cfg = models[model_name]
-=======
-def build_model(model_name, num_classes, device, img_size=None, pretrained_model_path=None):
     model_cfg = deepcopy(models[model_name])
->>>>>>> 3f5fc810
+
     model_cfg["HybridEncoder"]["eval_spatial_size"] = img_size
     model_cfg["DFINETransformer"]["eval_spatial_size"] = img_size
     model_cfg["DFINETransformer"]["enable_mask_head"] = enable_mask_head
