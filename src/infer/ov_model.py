--- conflicted
+++ resolved
@@ -404,27 +404,4 @@
         y_min = np.maximum(y_min, 0)
         x_max = np.minimum(x_max, width)
         y_max = np.minimum(y_max, height)
-<<<<<<< HEAD
-        return np.stack([x_min, y_min, x_max, y_max], axis=1)
-=======
-        return np.stack([x_min, y_min, x_max, y_max], axis=1)
-
-
-def filter_preds(preds, conf_threshs: List[float]):
-    conf_threshs = torch.tensor(conf_threshs, device=preds[0]["scores"].device)
-    for pred in preds:
-        mask = pred["scores"] >= conf_threshs[pred["labels"]]
-        pred["scores"] = pred["scores"][mask]
-        pred["boxes"] = pred["boxes"][mask]
-        pred["labels"] = pred["labels"][mask]
-    return preds
-
-
-if __name__ == "__main__":
-    model = OV_model(
-        model_path="/Users/argosaakyan/Data/firevision/models/baseline_m_2025-06-23/model.xml",
-        n_outputs=2,
-    )
-    model(np.random.randint(0, 255, size=(1000, 1000, 3), dtype=np.uint8))
-    print("Done")
->>>>>>> 3f5fc810
+        return np.stack([x_min, y_min, x_max, y_max], axis=1)