from typing import Dict, List, Tuple

import cv2
import numpy as np
import onnxruntime as ort
import torch
from numpy.typing import NDArray


class ONNX_model:
    def __init__(
        self,
        model_path: str,
        n_outputs: int,
        input_width: int = 640,
        input_height: int = 640,
        conf_thresh: float | List[float] = 0.5,
        rect: bool = False,
        half: bool = False,
        keep_ratio: bool = False,
        device: str | None = None,
    ):
        self.input_size = (input_height, input_width)
        self.n_outputs = n_outputs
        self.model_path = model_path
        self.rect = rect
        self.half = half
        self.keep_ratio = keep_ratio
        self.channels = 3
        self.debug_mode = False

        # per-class confidence thresholds
        if isinstance(conf_thresh, float):
            self.conf_threshs = [conf_thresh] * self.n_outputs
        else:
            self.conf_threshs = conf_thresh

        # pick execution provider
        self.device = device or "cpu"
        self.np_dtype = np.float32

        self._load_model()
        self._test_pred()  # sanity check that shapes line up

    def _load_model(self) -> None:
        providers = ["CUDAExecutionProvider"] if self.device == "cuda" else ["CPUExecutionProvider"]
        provider_options = (
            [{"cudnn_conv_algo_search": "DEFAULT"}] if self.device == "cuda" else [{}]
        )
        self.model = ort.InferenceSession(
            self.model_path, providers=providers, provider_options=provider_options
        )
        print(f"ONNX model loaded: {self.model_path} on {self.device}")

    def _test_pred(self) -> None:
        """Run one dummy inference so that latent bugs fail fast."""
        dummy = np.random.randint(0, 255, size=(1100, 1000, self.channels), dtype=np.uint8)
        proc, proc_sz, orig_sz = self._prepare_inputs(dummy)
        out = self._predict(proc)
        self._postprocess(out, proc_sz, orig_sz)

    @staticmethod
    def process_boxes(
        boxes: NDArray,
        proc_sizes,
        orig_sizes,
        keep_ratio: bool,
    ) -> NDArray:
        """Convert normalised xywh→absolute xyxy & rescale to original img size."""
        B, Q, _ = boxes.shape
        out = np.empty_like(boxes)
        for b in range(B):
            abs_xyxy = norm_xywh_to_abs_xyxy(boxes[b], proc_sizes[b][0], proc_sizes[b][1])
            if keep_ratio:
                abs_xyxy = scale_boxes_ratio_kept(abs_xyxy, proc_sizes[b], orig_sizes[b])
            else:
                abs_xyxy = scale_boxes(abs_xyxy, orig_sizes[b], proc_sizes[b])
            out[b] = abs_xyxy
        return torch.from_numpy(out)

    @staticmethod
    def process_masks(
        pred_masks,  # Tensor [B, Q, Hm, Wm] or [Q, Hm, Wm]
        processed_size,  # (H, W) of network input (after your A.Compose)
        orig_sizes,  # Tensor [B, 2] (H, W)
        keep_ratio: bool,
    ) -> List[torch.Tensor]:
        """
        Returns list of length B with masks resized to original image sizes:
        Each item: Float Tensor [Q, H_orig, W_orig] in [0,1] (no thresholding here).
        - Handles letterbox padding removal if keep_ratio=True.
        - Works for both batched and single-image inputs.
        """
        single = pred_masks.dim() == 3  # [Q,Hm,Wm]
        if single:
            pred_masks = pred_masks.unsqueeze(0)  # -> [1,Q,Hm,Wm]

        B, Q, Hm, Wm = pred_masks.shape
        device = pred_masks.device
        dtype = pred_masks.dtype

        # 1) Upsample masks to processed (input) size
        proc_h, proc_w = int(processed_size[0]), int(processed_size[1])
        masks_proc = torch.nn.functional.interpolate(
            pred_masks, size=(proc_h, proc_w), mode="bilinear", align_corners=False
        )  # [B,Q,Hp,Wp] with Hp=proc_h, Wp=proc_w

        out = []
        for b in range(B):
            H0, W0 = int(orig_sizes[b, 0].item()), int(orig_sizes[b, 1].item())
            m = masks_proc[b]  # [Q, Hp, Wp]
            if keep_ratio:
                # Compute same gain/pad as in scale_boxes_ratio_kept
                gain = min(proc_h / H0, proc_w / W0)
                padw = round((proc_w - W0 * gain) / 2 - 0.1)
                padh = round((proc_h - H0 * gain) / 2 - 0.1)

                # Remove padding before final resize
                y1 = max(padh, 0)
                y2 = proc_h - max(padh, 0)
                x1 = max(padw, 0)
                x2 = proc_w - max(padw, 0)
                m = m[:, y1:y2, x1:x2]  # [Q, cropped_h, cropped_w]

            # 2) Resize to original size
            m = torch.nn.functional.interpolate(
                m.unsqueeze(0), size=(H0, W0), mode="bilinear", align_corners=False
            ).squeeze(0)  # [Q, H0, W0]
            out.append(m.clamp_(0, 1).to(device=device, dtype=dtype))

        if single:
            return [out[0]]
        return out

    def _compute_nearest_size(self, shape, target_size, stride: int = 32) -> Tuple[int, int]:
        scale = target_size / max(shape)
        new_shape = [int(round(dim * scale)) for dim in shape]
        return [max(stride, int(np.ceil(dim / stride) * stride)) for dim in new_shape]

    def _preprocess(self, img: NDArray[np.uint8], stride: int = 32) -> NDArray[np.float32]:
        if not self.keep_ratio:  # plain resize
            img = cv2.resize(
                img, (self.input_size[1], self.input_size[0]), interpolation=cv2.INTER_AREA
            )
        elif self.rect:  # keep ratio & crop
            h_t, w_t = self._compute_nearest_size(img.shape[:2], max(*self.input_size))
            img = letterbox(img, (h_t, w_t), stride=stride, auto=False)[0]
        else:  # keep ratio & pad
            img = letterbox(
                img, (self.input_size[0], self.input_size[1]), stride=stride, auto=False
            )[0]

        img = img[:, :, ::-1].transpose(2, 0, 1)  # BGR→RGB & HWC→CHW
        img = img.astype(self.np_dtype, copy=False) / 255.0
        return img

    def _prepare_inputs(self, inputs):
        """Returns: batched array, list[(h_p,w_p)], list[(h0,w0)]"""
        original_sizes, processed_sizes = [], []

        if inputs.ndim == 3:  # single image
            proc = self._preprocess(inputs)[None]
            original_sizes.append(inputs.shape[:2])
            processed_sizes.append(proc.shape[2:])
        else:  # batched BHWC
            batch, _, _, _ = inputs.shape
            proc = np.zeros((batch, self.channels, *self.input_size), dtype=self.np_dtype)
            for i, im in enumerate(inputs):
                proc[i] = self._preprocess(im)
                original_sizes.append(im.shape[:2])
                processed_sizes.append(proc[i].shape[1:])

        return proc, processed_sizes, original_sizes

    def _predict(self, inputs: NDArray) -> Dict[str, NDArray]:
        ort_inputs = {self.model.get_inputs()[0].name: inputs.astype(self.np_dtype)}
        outs = self.model.run(None, ort_inputs)
        return {
            "pred_logits": outs[0],
            "pred_boxes": outs[1],
            "pred_masks": outs[2] if len(outs) > 2 else None,
        }

    def _postprocess(
        self,
        outputs: torch.Tensor,
        processed_sizes: List[Tuple[int, int]],
        original_sizes: List[Tuple[int, int]],
        num_top_queries=300,
        use_focal_loss=True,
    ) -> List[Dict[str, NDArray]]:
        """
        Return list length=batch of dicts {"labels","boxes","scores"} (NumPy).
        """
        logits, boxes = (
            torch.from_numpy(outputs["pred_logits"]),
            torch.from_numpy(outputs["pred_boxes"]),
        )
        has_masks = ("pred_masks" in outputs) and (outputs["pred_masks"] is not None)
        pred_masks = outputs["pred_masks"] if has_masks else None  # [B,Q,Hm,Wm]
        B, Q = logits.shape[:2]

        boxes = self.process_boxes(boxes, processed_sizes, original_sizes, self.keep_ratio)

        # scores/labels and preliminary topK over all Q*C
        if use_focal_loss:
            scores_all = torch.sigmoid(logits)  # [B,Q,C]
            flat = scores_all.flatten(1)  # [B, Q*C]
            # pre-topk to avoid scanning all queries later
            K = min(num_top_queries, flat.shape[1])
            topk_scores, topk_idx = torch.topk(flat, K, dim=-1)  # [B,K]
            topk_labels = topk_idx - (topk_idx // self.n_outputs) * self.n_outputs  # [B,K]
            topk_qidx = topk_idx // self.n_outputs  # [B,K]
        else:
            probs = torch.softmax(logits, dim=-1)[:, :, :-1]  # [B,Q,C-1]
            topk_scores, topk_labels = probs.max(dim=-1)  # [B,Q]
            # keep at most K queries per image by score
            K = min(num_top_queries, Q)
            topk_scores, order = torch.topk(topk_scores, K, dim=-1)  # [B,K]
            topk_labels = topk_labels.gather(1, order)  # [B,K]
            topk_qidx = order

        results = []
        for b in range(B):
            sb = topk_scores[b]
            lb = topk_labels[b]
            qb = topk_qidx[b]

            # Apply per-class confidence thresholds
            conf_threshs_tensor = torch.tensor(self.conf_threshs, device=sb.device)
            keep = sb >= conf_threshs_tensor[lb]

            sb = sb[keep]
            lb = lb[keep]
            qb = qb[keep]
            # gather boxes once
            bb = boxes[b].gather(0, qb.unsqueeze(-1).repeat(1, 4))

            out = {
                "labels": lb.detach().cpu().numpy(),
                "boxes": bb.detach().cpu().numpy(),
                "scores": sb.detach().cpu().numpy(),
            }

            if has_masks and qb.numel() > 0:
                # gather only kept masks, then cast to half to save mem during resizing
                mb = pred_masks[b, qb]  # [K', Hm, Wm] logits or probs
                mb = torch.from_numpy(mb).to(
                    dtype=torch.float16
                )  # reduce VRAM and RAM during resize
                # resize to original size (list of length 1)
                masks_list = self.process_masks(
                    mb.unsqueeze(0),  # [1,K',Hm,Wm]
                    processed_size=np.array(processed_sizes[b]),  # (Hin, Win)
                    orig_sizes=np.array(original_sizes[b])[None],  # [1,2]
                    keep_ratio=self.keep_ratio,
                )
                out["mask_probs"] = (
                    masks_list[0].to(dtype=torch.float32).detach().cpu().numpy()
                )  # [K',H0,W0]

            results.append(out)

        return results

    def __call__(self, inputs: NDArray[np.uint8]) -> List[Dict[str, np.ndarray]]:
        """
        Args:
            inputs (HWC BGR np.uint8) or batch BHWC
        Returns:
            list[dict] with keys: "labels", "boxes", "scores", "masks"
        """
        proc, proc_sz, orig_sz = self._prepare_inputs(inputs)
        preds = self._predict(proc)
        return self._postprocess(preds, proc_sz, orig_sz)


def letterbox(
    im,
    new_shape=(640, 640),
    color=(114, 114, 114),
    auto=True,
    scale_fill=False,
    scaleup=True,
    stride=32,
):
    shape = im.shape[:2]  # h,w
    if isinstance(new_shape, int):
        new_shape = (new_shape, new_shape)

    r = min(new_shape[0] / shape[0], new_shape[1] / shape[1])
    if not scaleup:
        r = min(r, 1.0)

    ratio = r, r
    new_unpad = int(round(shape[1] * r)), int(round(shape[0] * r))
    dw, dh = new_shape[1] - new_unpad[0], new_shape[0] - new_unpad[1]
    if auto:
        dw, dh = np.mod(dw, stride), np.mod(dh, stride)
    elif scale_fill:
        dw = dh = 0.0
        new_unpad = (new_shape[1], new_shape[0])
        ratio = new_shape[1] / shape[1], new_shape[0] / shape[0]

    dw, dh = dw / 2, dh / 2

    if shape[::-1] != new_unpad:
        im = cv2.resize(im, new_unpad, interpolation=cv2.INTER_AREA)
    top, bottom = int(round(dh - 0.1)), int(round(dh + 0.1))
    left, right = int(round(dw - 0.1)), int(round(dw + 0.1))
    im = cv2.copyMakeBorder(im, top, bottom, left, right, cv2.BORDER_CONSTANT, value=color)
    return im, ratio, (dw, dh)


def clip_boxes(boxes, shape):
    boxes[..., [0, 2]] = boxes[..., [0, 2]].clip(0, shape[1])
    boxes[..., [1, 3]] = boxes[..., [1, 3]].clip(0, shape[0])


def scale_boxes_ratio_kept(boxes, img1_shape, img0_shape, ratio_pad=None, padding=True):
    if ratio_pad is None:
        gain = min(img1_shape[0] / img0_shape[0], img1_shape[1] / img0_shape[1])
        pad = (
            round((img1_shape[1] - img0_shape[1] * gain) / 2 - 0.1),
            round((img1_shape[0] - img0_shape[0] * gain) / 2 - 0.1),
        )
    else:
        gain = ratio_pad[0][0]
        pad = ratio_pad[1]

    if padding:
        boxes[..., [0, 2]] -= pad[0]
        boxes[..., [1, 3]] -= pad[1]

    boxes[..., :4] /= gain
    clip_boxes(boxes, img0_shape)
    return boxes


def scale_boxes(boxes, orig_shape, resized_shape):
    sx, sy = orig_shape[1] / resized_shape[1], orig_shape[0] / resized_shape[0]
    boxes[:, [0, 2]] *= sx
    boxes[:, [1, 3]] *= sy
    return boxes


def norm_xywh_to_abs_xyxy(boxes: np.ndarray, height: int, width: int, to_round=True) -> np.ndarray:
    # Convert normalized centers to absolute pixel coordinates
    x_center = boxes[:, 0] * width
    y_center = boxes[:, 1] * height
    box_width = boxes[:, 2] * width
    box_height = boxes[:, 3] * height

    # Compute the top-left and bottom-right coordinates
    x_min = x_center - (box_width / 2)
    y_min = y_center - (box_height / 2)
    x_max = x_center + (box_width / 2)
    y_max = y_center + (box_height / 2)

    # Convert coordinates to integers
    if to_round:
        x_min = np.maximum(np.floor(x_min), 1)
        y_min = np.maximum(np.floor(y_min), 1)
        x_max = np.minimum(np.ceil(x_max), width - 1)
        y_max = np.minimum(np.ceil(y_max), height - 1)
        return np.stack([x_min, y_min, x_max, y_max], axis=1)
    else:
        x_min = np.maximum(x_min, 0)
        y_min = np.maximum(y_min, 0)
        x_max = np.minimum(x_max, width)
        y_max = np.minimum(y_max, height)
<<<<<<< HEAD
        return np.stack([x_min, y_min, x_max, y_max], axis=1)
=======
        return np.stack([x_min, y_min, x_max, y_max], axis=1)


def filter_preds(preds, conf_threshs: List[float]):
    thresh = np.asarray(conf_threshs, dtype=np.float32)
    for p in preds:
        mask = p["scores"] >= thresh[p["labels"]]
        p["labels"] = p["labels"][mask]
        p["boxes"] = p["boxes"][mask]
        p["scores"] = p["scores"][mask]
    return preds
>>>>>>> 3f5fc810
<|MERGE_RESOLUTION|>--- conflicted
+++ resolved
@@ -369,18 +369,4 @@
         y_min = np.maximum(y_min, 0)
         x_max = np.minimum(x_max, width)
         y_max = np.minimum(y_max, height)
-<<<<<<< HEAD
-        return np.stack([x_min, y_min, x_max, y_max], axis=1)
-=======
-        return np.stack([x_min, y_min, x_max, y_max], axis=1)
-
-
-def filter_preds(preds, conf_threshs: List[float]):
-    thresh = np.asarray(conf_threshs, dtype=np.float32)
-    for p in preds:
-        mask = p["scores"] >= thresh[p["labels"]]
-        p["labels"] = p["labels"][mask]
-        p["boxes"] = p["boxes"][mask]
-        p["scores"] = p["scores"][mask]
-    return preds
->>>>>>> 3f5fc810
+        return np.stack([x_min, y_min, x_max, y_max], axis=1)