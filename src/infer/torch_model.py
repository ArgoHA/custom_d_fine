from typing import Dict, List, Tuple

import cv2
import numpy as np
import torch
import torch.nn.functional as F
from loguru import logger
from numpy.typing import NDArray
from torchvision.ops import nms

from src.d_fine.dfine import build_model


class Torch_model:
    def __init__(
        self,
        model_name: str,
        model_path: str,
        n_outputs: int,
        input_width: int = 640,
        input_height: int = 640,
        conf_thresh: float = 0.5,
        rect: bool = False,  # cuts paddings, inference is faster, accuracy might be lower
        half: bool = False,
        keep_ratio: bool = False,
        use_nms: bool = False,
        enable_mask_head: bool = False,
        device: str = None,
    ):
        self.input_size = (input_height, input_width)
        self.n_outputs = n_outputs
        self.model_name = model_name
        self.model_path = model_path
        self.rect = rect
        self.half = half
        self.keep_ratio = keep_ratio
        self.use_nms = use_nms
        self.enable_mask_head = enable_mask_head
        self.channels = 3
        self.debug_mode = False

        if isinstance(conf_thresh, float):
            self.conf_threshs = [conf_thresh] * self.n_outputs
        elif isinstance(conf_thresh, list):
            self.conf_threshs = conf_thresh

        if not device:
            self.device = "cpu"
            if torch.backends.mps.is_available():
                self.device = "mps"
            if torch.cuda.is_available():
                self.device = "cuda"
        else:
            self.device = device

        self.np_dtype = np.float32

        self._load_model()
        self._test_pred()

    def _load_model(self):
        self.model = build_model(
            self.model_name,
            self.n_outputs,
            self.enable_mask_head,
            self.device,
            img_size=None,
        )
        self.model.load_state_dict(
            torch.load(self.model_path, weights_only=True, map_location=torch.device("cpu")),
            strict=False,
        )
        self.model.eval()
        self.model.to(self.device)

        logger.info(f"Torch model, Device: {self.device}")

    def _test_pred(self) -> None:
        random_image = np.random.randint(0, 255, size=(1100, 1000, self.channels), dtype=np.uint8)
        processed_inputs, processed_sizes, original_sizes = self._prepare_inputs(random_image)
        preds = self._predict(processed_inputs)
        self._postprocess(preds, processed_sizes, original_sizes)

    @staticmethod
    def process_boxes(boxes, processed_sizes, orig_sizes, keep_ratio, device):
        boxes = boxes.cpu().numpy()
        final_boxes = np.zeros_like(boxes)
        for idx, box in enumerate(boxes):
            final_boxes[idx] = norm_xywh_to_abs_xyxy(
                box, processed_sizes[idx][0], processed_sizes[idx][1]
            )

        for i in range(len(orig_sizes)):
            if keep_ratio:
                final_boxes[i] = scale_boxes_ratio_kept(
                    final_boxes[i], processed_sizes[i], orig_sizes[i]
                )
            else:
                final_boxes[i] = scale_boxes(final_boxes[i], orig_sizes[i], processed_sizes[i])
        return torch.tensor(final_boxes).to(device)

    @staticmethod
    def process_masks(
        pred_masks,  # Tensor [B, Q, Hm, Wm] or [Q, Hm, Wm]
        processed_size,  # (H, W) of network input (after your A.Compose)
        orig_sizes,  # Tensor [B, 2] (H, W)
        keep_ratio: bool,
    ) -> List[torch.Tensor]:
        """
        Returns list of length B with masks resized to original image sizes:
        Each item: Float Tensor [Q, H_orig, W_orig] in [0,1] (no thresholding here).
        - Handles letterbox padding removal if keep_ratio=True.
        - Works for both batched and single-image inputs.
        """
        single = pred_masks.dim() == 3  # [Q,Hm,Wm]
        if single:
            pred_masks = pred_masks.unsqueeze(0)  # -> [1,Q,Hm,Wm]

        B, Q, Hm, Wm = pred_masks.shape
        device = pred_masks.device
        dtype = pred_masks.dtype

        # 1) Upsample masks to processed (input) size
        proc_h, proc_w = int(processed_size[0]), int(processed_size[1])
        masks_proc = torch.nn.functional.interpolate(
            pred_masks, size=(proc_h, proc_w), mode="bilinear", align_corners=False
        )  # [B,Q,Hp,Wp] with Hp=proc_h, Wp=proc_w

        out = []
        for b in range(B):
            H0, W0 = int(orig_sizes[b, 0].item()), int(orig_sizes[b, 1].item())
            m = masks_proc[b]  # [Q, Hp, Wp]
            if keep_ratio:
                # Compute same gain/pad as in scale_boxes_ratio_kept
                gain = min(proc_h / H0, proc_w / W0)
                padw = round((proc_w - W0 * gain) / 2 - 0.1)
                padh = round((proc_h - H0 * gain) / 2 - 0.1)

                # Remove padding before final resize
                y1 = max(padh, 0)
                y2 = proc_h - max(padh, 0)
                x1 = max(padw, 0)
                x2 = proc_w - max(padw, 0)
                m = m[:, y1:y2, x1:x2]  # [Q, cropped_h, cropped_w]

            # 2) Resize to original size
            m = torch.nn.functional.interpolate(
                m.unsqueeze(0), size=(H0, W0), mode="bilinear", align_corners=False
            ).squeeze(0)  # [Q, H0, W0]
            out.append(m.clamp_(0, 1).to(device=device, dtype=dtype))

        if single:
            return [out[0]]
        return out

    def _preds_postprocess(
        self,
        outputs,
        processed_sizes,
        original_sizes,
        num_top_queries=300,
        use_focal_loss=True,
    ) -> List[Dict[str, torch.Tensor]]:
        """
        returns List with BS length. Each element is a dict {"labels", "boxes", "scores"}
        """
        logits, boxes = outputs["pred_logits"], outputs["pred_boxes"]
        has_masks = ("pred_masks" in outputs) and (outputs["pred_masks"] is not None)
        pred_masks = outputs["pred_masks"] if has_masks else None  # [B,Q,Hm,Wm]
        B, Q = logits.shape[:2]

        boxes = self.process_boxes(
            boxes, processed_sizes, original_sizes, self.keep_ratio, self.device
        )  # B x TopQ x 4

        # scores/labels and preliminary topK over all Q*C
        if use_focal_loss:
            scores_all = torch.sigmoid(logits)  # [B,Q,C]
            flat = scores_all.flatten(1)  # [B, Q*C]
            # pre-topk to avoid scanning all queries later
            K = min(num_top_queries, flat.shape[1])
            topk_scores, topk_idx = torch.topk(flat, K, dim=-1)  # [B,K]
            topk_labels = topk_idx - (topk_idx // self.n_outputs) * self.n_outputs  # [B,K]
            topk_qidx = topk_idx // self.n_outputs  # [B,K]
        else:
            probs = torch.softmax(logits, dim=-1)[:, :, :-1]  # [B,Q,C-1]
            topk_scores, topk_labels = probs.max(dim=-1)  # [B,Q]
            # keep at most K queries per image by score
            K = min(num_top_queries, Q)
            topk_scores, order = torch.topk(topk_scores, K, dim=-1)  # [B,K]
            topk_labels = topk_labels.gather(1, order)  # [B,K]
            topk_qidx = order

        results = []
        for b in range(B):
            sb = topk_scores[b]
            lb = topk_labels[b]
            qb = topk_qidx[b]
            # Apply per-class confidence thresholds
            conf_threshs_tensor = torch.tensor(self.conf_threshs, device=sb.device)
            keep = sb >= conf_threshs_tensor[lb]

            sb = sb[keep]
            lb = lb[keep]
            qb = qb[keep]
            # gather boxes once
            bb = boxes[b].gather(0, qb.unsqueeze(-1).repeat(1, 4))

            out = {
                "labels": lb.detach().cpu(),
                "boxes": bb.detach().cpu(),
                "scores": sb.detach().cpu(),
            }

            if has_masks and qb.numel() > 0:
                # gather only kept masks, then cast to half to save mem during resizing
                mb = pred_masks[b, qb]  # [K', Hm, Wm] logits or probs
                mb = mb.to(dtype=torch.float16)  # reduce VRAM and RAM during resize
                # resize to original size (list of length 1)
                masks_list = self.process_masks(
                    mb.unsqueeze(0),  # [1,K',Hm,Wm]
                    processed_size=np.array(processed_sizes[b]),  # (Hin, Win)
                    orig_sizes=np.array(original_sizes[b])[None],  # [1,2]
                    keep_ratio=self.keep_ratio,
                )
                out["mask_probs"] = (
                    masks_list[0].to(dtype=torch.float32).detach().cpu()
                )  # [K',H0,W0]

            results.append(out)

        return results

    def _compute_nearest_size(self, shape, target_size, stride=32) -> Tuple[int, int]:
        """
        Get nearest size that is divisible by 32
        """
        scale = target_size / max(shape)
        new_shape = [int(round(dim * scale)) for dim in shape]

        # Make sure new dimensions are divisible by the stride
        new_shape = [max(stride, int(np.ceil(dim / stride) * stride)) for dim in new_shape]
        return new_shape

    def _preprocess(self, img: NDArray, stride: int = 32) -> torch.tensor:
        if not self.keep_ratio:  # simple resize
            img = cv2.resize(
                img, (self.input_size[1], self.input_size[0]), interpolation=cv2.INTER_AREA
            )
        elif self.rect:  # keep ratio and cut paddings
            target_height, target_width = self._compute_nearest_size(
                img.shape[:2], max(*self.input_size)
            )
            img = letterbox(img, (target_height, target_width), stride=stride, auto=False)[0]
        else:  # keep ratio adding paddings
            img = letterbox(
                img, (self.input_size[0], self.input_size[1]), stride=stride, auto=False
            )[0]

        img = img[:, :, ::-1].transpose(2, 0, 1)  # BGR to RGB, then HWC to CHW
        img = np.ascontiguousarray(img, dtype=self.np_dtype)
        img /= 255.0

        # save debug image
        if self.debug_mode:
            debug_img = img.reshape([1, *img.shape])
            debug_img = debug_img[0].transpose(1, 2, 0)  # CHW to HWC
            debug_img = (debug_img * 255.0).astype(np.uint8)  # Convert to uint8
            debug_img = debug_img[:, :, ::-1]  # RGB to BGR for saving
            cv2.imwrite("torch_infer.jpg", debug_img)
        return img

    def _prepare_inputs(self, inputs):
        original_sizes = []
        processed_sizes = []

        if isinstance(inputs, np.ndarray) and inputs.ndim == 3:  # single image
            processed_inputs = self._preprocess(inputs)[None]
            original_sizes.append((inputs.shape[0], inputs.shape[1]))
            processed_sizes.append((processed_inputs[0].shape[1], processed_inputs[0].shape[2]))

        elif isinstance(inputs, np.ndarray) and inputs.ndim == 4:  # batch of images
            processed_inputs = np.zeros(
                (inputs.shape[0], self.channels, self.input_size[0], self.input_size[1]),
                dtype=self.np_dtype,
            )
            for idx, image in enumerate(inputs):
                processed_inputs[idx] = self._preprocess(image)
                original_sizes.append((image.shape[0], image.shape[1]))
                processed_sizes.append(
                    (processed_inputs[idx].shape[1], processed_inputs[idx].shape[2])
                )

        tensor = torch.from_numpy(processed_inputs)  # no copying
        if self.device == "cuda":
            tensor = tensor.pin_memory().to(self.device, non_blocking=True)
        else:
            tensor = tensor.to(self.device)
        return tensor, processed_sizes, original_sizes

    @torch.no_grad()
    def _predict(self, inputs) -> Tuple[torch.tensor, torch.tensor, torch.tensor]:
        return self.model(inputs)

    def _postprocess(
        self,
        preds: torch.tensor,
        processed_sizes: List[Tuple[int, int]],
        original_sizes: List[Tuple[int, int]],
    ):
        output = self._preds_postprocess(preds, processed_sizes, original_sizes)
        if self.use_nms:
            for idx, res in enumerate(output):
                boxes, scores, classes = non_max_suppression(
                    res["boxes"],
                    res["scores"],
                    res["labels"],
                    masks=res.get("mask_probs", None),
                    iou_threshold=0.5,
                )
                output[idx]["boxes"] = boxes
                output[idx]["scores"] = scores
                output[idx]["labels"] = classes
                if "mask_probs" in res:
                    output[idx]["mask_probs"] = res["mask_probs"][torch.arange(len(res["labels"]))]

        for res in output:
            res["labels"] = res["labels"].cpu().numpy()
            res["boxes"] = res["boxes"].cpu().numpy()
            res["scores"] = res["scores"].cpu().numpy()
            if "mask_probs" in res:
                res["mask_probs"] = res["mask_probs"].cpu().numpy()
        return output

    @torch.no_grad()
    def __call__(self, inputs: NDArray[np.uint8]) -> List[Dict[str, np.ndarray]]:
        """
        Input image as ndarray (BGR, HWC) or BHWC
        Output:
            List of batch size length. Each element is a dict {"labels", "boxes", "scores"}
            labels: np.ndarray of shape (N,), dtype np.int64
            boxes: np.ndarray of shape (N, 4), dtype np.float32, abs values
            scores: np.ndarray of shape (N,), dtype np.float32
            masks: np.ndarray of shape (N, H, W), dtype np.uint8. N = number of objects
        """
        processed_inputs, processed_sizes, original_sizes = self._prepare_inputs(inputs)
        preds = self._predict(processed_inputs)
        return self._postprocess(preds, processed_sizes, original_sizes)


def letterbox(
    im,
    new_shape=(640, 640),
    color=(114, 114, 114),
    auto=True,
    scale_fill=False,
    scaleup=True,
    stride=32,
):
    # Resize and pad image while meeting stride-multiple constraints
    shape = im.shape[:2]  # current shape [height, width]
    if isinstance(new_shape, int):
        new_shape = (new_shape, new_shape)

    # Scale ratio (new / old)
    r = min(new_shape[0] / shape[0], new_shape[1] / shape[1])
    if not scaleup:  # only scale down, do not scale up (for better val mAP)
        r = min(r, 1.0)

    # Compute padding
    ratio = r, r  # width, height ratios
    new_unpad = int(round(shape[1] * r)), int(round(shape[0] * r))
    dw, dh = new_shape[1] - new_unpad[0], new_shape[0] - new_unpad[1]  # wh padding
    if auto:  # minimum rectangle
        dw, dh = np.mod(dw, stride), np.mod(dh, stride)  # wh padding
    elif scale_fill:  # stretch
        dw, dh = 0.0, 0.0
        new_unpad = (new_shape[1], new_shape[0])
        ratio = new_shape[1] / shape[1], new_shape[0] / shape[0]  # width, height ratios

    dw /= 2  # divide padding into 2 sides
    dh /= 2

    if shape[::-1] != new_unpad:  # resize
        im = cv2.resize(im, new_unpad, interpolation=cv2.INTER_AREA)
    top, bottom = int(round(dh - 0.1)), int(round(dh + 0.1))
    left, right = int(round(dw - 0.1)), int(round(dw + 0.1))
    im = cv2.copyMakeBorder(
        im, top, bottom, left, right, cv2.BORDER_CONSTANT, value=color
    )  # add border
    return im, ratio, (dw, dh)


def clip_boxes(boxes, shape):
    # Clip boxes (xyxy) to image shape (height, width)
    if isinstance(boxes, torch.Tensor):  # faster individually
        boxes[..., 0].clamp_(0, shape[1])  # x1
        boxes[..., 1].clamp_(0, shape[0])  # y1
        boxes[..., 2].clamp_(0, shape[1])  # x2
        boxes[..., 3].clamp_(0, shape[0])  # y2
    else:  # np.array (faster grouped)
        boxes[..., [0, 2]] = boxes[..., [0, 2]].clip(0, shape[1])  # x1, x2
        boxes[..., [1, 3]] = boxes[..., [1, 3]].clip(0, shape[0])  # y1, y2


def scale_boxes_ratio_kept(boxes, img1_shape, img0_shape, ratio_pad=None, padding=True):
    """
    img1_shape: (height, width) after resize
    img0_shape: (height, width) before resize
    """
    # Rescale boxes (xyxy) from img1_shape to img0_shape
    if ratio_pad is None:  # calculate from img0_shape
        gain = min(
            img1_shape[0] / img0_shape[0], img1_shape[1] / img0_shape[1]
        )  # gain  = old / new
        pad = (
            round((img1_shape[1] - img0_shape[1] * gain) / 2 - 0.1),
            round((img1_shape[0] - img0_shape[0] * gain) / 2 - 0.1),
        )  # wh padding
    else:
        gain = ratio_pad[0][0]
        pad = ratio_pad[1]

    if padding:
        boxes[..., [0, 2]] -= pad[0]  # x padding
        boxes[..., [1, 3]] -= pad[1]  # y padding
    boxes[..., :4] /= gain
    clip_boxes(boxes, img0_shape)
    return boxes


def scale_boxes(boxes, orig_shape, resized_shape):
    scale_x = orig_shape[1] / resized_shape[1]
    scale_y = orig_shape[0] / resized_shape[0]
    boxes[:, 0] *= scale_x
    boxes[:, 2] *= scale_x
    boxes[:, 1] *= scale_y
    boxes[:, 3] *= scale_y
    return boxes


def norm_xywh_to_abs_xyxy(boxes: np.ndarray, height: int, width: int, to_round=True) -> np.ndarray:
    # Convert normalized centers to absolute pixel coordinates
    x_center = boxes[:, 0] * width
    y_center = boxes[:, 1] * height
    box_width = boxes[:, 2] * width
    box_height = boxes[:, 3] * height

    # Compute the top-left and bottom-right coordinates
    x_min = x_center - (box_width / 2)
    y_min = y_center - (box_height / 2)
    x_max = x_center + (box_width / 2)
    y_max = y_center + (box_height / 2)

    # Convert coordinates to integers
    if to_round:
        x_min = np.maximum(np.floor(x_min), 1)
        y_min = np.maximum(np.floor(y_min), 1)
        x_max = np.minimum(np.ceil(x_max), width - 1)
        y_max = np.minimum(np.ceil(y_max), height - 1)
        return np.stack([x_min, y_min, x_max, y_max], axis=1)
    else:
        x_min = np.maximum(x_min, 0)
        y_min = np.maximum(y_min, 0)
        x_max = np.minimum(x_max, width)
        y_max = np.minimum(y_max, height)
        return np.stack([x_min, y_min, x_max, y_max], axis=1)


def filter_preds(preds, conf_threshs: List[float]):
    conf_threshs = torch.tensor(conf_threshs, device=preds[0]["scores"].device)
    for pred in preds:
        mask = pred["scores"] >= conf_threshs[pred["labels"]]
        pred["scores"] = pred["scores"][mask]
        pred["boxes"] = pred["boxes"][mask]
        pred["labels"] = pred["labels"][mask]
    return preds


def non_max_suppression(boxes, scores, classes, masks=None, iou_threshold=0.5):
    """
    Applies Non-Maximum Suppression (NMS) to filter bounding boxes.

    Parameters:
    - boxes (torch.Tensor): Tensor of shape (N, 4) containing bounding boxes in [x1, y1, x2, y2] format.
    - scores (torch.Tensor): Tensor of shape (N,) containing confidence scores for each box.
    - classes (torch.Tensor): Tensor of shape (N,) containing class indices for each box.
    - masks (torch.Tensor, optional): Tensor of shape (N, H, W) containing masks for each box.
    - iou_threshold (float): Intersection Over Union (IOU) threshold for NMS.

    Returns:
    - filtered_boxes (torch.Tensor): Tensor containing filtered bounding boxes after NMS.
    - filtered_scores (torch.Tensor): Tensor containing confidence scores of the filtered boxes.
    - filtered_classes (torch.Tensor): Tensor containing class indices of the filtered boxes.
    - filtered_masks (torch.Tensor or None): Tensor containing masks of the filtered boxes, or None if masks was None.
    """
    # Prepare lists to collect the filtered boxes, scores, and classes
    filtered_boxes = []
    filtered_scores = []
    filtered_classes = []
    filtered_masks = []

    # Get unique classes present in the detections
    unique_classes = classes.unique()

    # Step 2: Perform NMS for each class separately
    for unique_class in unique_classes:
        # Get indices of boxes belonging to the current class
        cls_mask = classes == unique_class
        cls_boxes = boxes[cls_mask]
        cls_scores = scores[cls_mask]

        # Apply NMS for the current class
        nms_indices = nms(cls_boxes, cls_scores, iou_threshold)

        # Collect the filtered boxes, scores, and classes
        filtered_boxes.append(cls_boxes[nms_indices])
        filtered_scores.append(cls_scores[nms_indices])
        filtered_classes.append(classes[cls_mask][nms_indices])

        if masks is not None:
            cls_masks = masks[cls_mask]
            filtered_masks.append(cls_masks[nms_indices])

    # Step 3: Concatenate the results
    if filtered_boxes:
        filtered_boxes = torch.cat(filtered_boxes)
        filtered_scores = torch.cat(filtered_scores)
        filtered_classes = torch.cat(filtered_classes)
        if masks is not None:
            filtered_masks = torch.cat(filtered_masks)
        else:
            filtered_masks = None
    else:
        # If no boxes remain after NMS, return empty tensors
        filtered_boxes = torch.empty((0, 4))
        filtered_scores = torch.empty((0,))
        filtered_classes = torch.empty((0,), dtype=classes.dtype)
        filtered_masks = torch.empty((0,)) if masks is not None else None

<<<<<<< HEAD
    return filtered_boxes, filtered_scores, filtered_classes, filtered_masks


if __name__ == "__main__":
    import time

    m_path = "/Users/argosaakyan/Downloads/test_2025-12-05/model.pt"
    model = Torch_model(model_name="n", model_path=m_path, n_outputs=1, enable_mask_head=True)

    img = cv2.imread("/Users/argosaakyan/Downloads/IMG_7121.jpeg")

    res = model(img)
    print(res[0]["masks"].shape)

    # save mask as png
    for i, mask in enumerate(res[0]["masks"]):
        cv2.imwrite(f"mask_{i}.png", mask * 255)
=======
    return filtered_boxes, filtered_scores, filtered_classes
>>>>>>> 3f5fc810
<|MERGE_RESOLUTION|>--- conflicted
+++ resolved
@@ -538,7 +538,6 @@
         filtered_classes = torch.empty((0,), dtype=classes.dtype)
         filtered_masks = torch.empty((0,)) if masks is not None else None
 
-<<<<<<< HEAD
     return filtered_boxes, filtered_scores, filtered_classes, filtered_masks
 
 
@@ -555,7 +554,4 @@
 
     # save mask as png
     for i, mask in enumerate(res[0]["masks"]):
-        cv2.imwrite(f"mask_{i}.png", mask * 255)
-=======
-    return filtered_boxes, filtered_scores, filtered_classes
->>>>>>> 3f5fc810
+        cv2.imwrite(f"mask_{i}.png", mask * 255)