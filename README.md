# D-FINE Object Detection Framework (Train, Export, Inference)

This is a framework to work with [D-FINE](https://arxiv.org/abs/2410.13842) - state of the art object detection transformer based model. Model author's repo: [D-FINE](https://github.com/Peterande/D-FINE).
This is not a fork, but a complete rewrite from scratch. Only model atchitecture and loss functions were used from the original repo.

Check out [the video tutorial](https://youtu.be/_uEyRRw4miY) to get familiar with this framework.

## Main scripts

To run the scripts, use the following commands:

```bash
make preprocess     # Converts images to JPG format. You don't have to use this.
make split          # Creates train, validation, and test CSVs with image paths
make train          # Runs the training pipeline, including DDP version
make export         # Exports weights in various formats after training
make bench          # Runs all exported models on the test set
make infer          # Runs model ontest folder, saves visualisations and txt preds
make check_errors   # Runs model on train and val sets, saves only missmatched boxes with GT
make test_batching  # Gets stats to find the optimal batch size for your model and GPU
make ov_int8        # Runs int8 accuracy aware quantization for OpenVINO. Can take several hours
```

Note: if you want to pass parameters, you can run any of these scripts with `python -m src.dl script_name` (use `etl` instead of `dl` for `preprocess` and `split`), You can also just run `make` to run `preprocess, split, train, export, bench` scripts as 1 sequence.

For **DDP training** just set train.ddp.enabled to True, pick number of GPUs and run `make train` as usual.

## Usage example

0. `git clone https://github.com/ArgoHA/custom_d_fine.git`
1. For bigger models (l, x) download from [gdrive](https://drive.google.com/drive/folders/1cjfMS_YV5LcoJsYi-fy0HWBZQU6eeP-7?usp=share_link) andput into `pretrained` folder
2. Prepare your data: `images` folder and `labels` folder (txt file per image in YOLO format).
```
📂 data/dataset
├── 📁 images
├── 📁 labels
```
3. Customize `config.yaml`, minimal example:
      - `exp_name`. This is experiment name which is used in model's output folder. After you train a model, you can run export/bench/infer and it will use the model under this name + current date.
      - `root`. Path to the directory where you store your dataset and where model outputs will be saved
      - `data_path`. Path to the folder with `images` and `labels`
      - `label_to_name`. Your custom dataset classes
      - `model_name`. Choose from n/s/m/l/x model sizes.
      - and usual things like: epochs, batch_size, num_workers. Check out config.yaml for all configs.
4. Run `preprocess` and `split` scripts from custom_d_fine repo.
5. Run `train` script, changing confurations, iterating, untill you get desired results.
6. Run `export`script to create ONNX, TensorRT, OpenVINO models.

<<<<<<< HEAD
## Labels format
One row = one object

Detection:
[class_id, xc, yc, w, h], coords normalized

Segmentation:
[class_id, xy, xy, ...], coords normalized. Length = number of points + 1
=======
Use `config_.yaml` as a template with default configs.
>>>>>>> 3f5fc810

[Training example with Colab](https://colab.research.google.com/drive/1ZV12qnUQMpC0g3j-0G-tYhmmdM98a41X?usp=sharing)

If you run train script passing the args in the command and not changing them in the config file - you should also pass changed args to other scripts like `export` or `infer`. Example:

```bash
python -m src.dl.train exp_name=my_experiment
python -m src.dl.export exp_name=my_experiment
```

## Exporting tips

TensorRT export must be done on the GPU that you are going to use for inferencing.

Half precision:

- usually makes inference faster with minimum accuracy suffering
- works best with TensorRT and OpenVINO (when running on GPU cores). OpenVINO can be exported ones and then can be inferenced in both fp32 or fp16. Note on Apple Silicon right now OpenVINO version of D-FINE works only in full precision.
- Not used for ONNX and Torch at the moment.

Dynamic input means that during inference, we cut black paddings from letterbox. I don't recommend using it with D-FINE as accuracy degrades too much (probably because absolute Positional Encoding of patches)

## Inference

Use inference classes in `src/infer`. Currently available:

- Torch
- TensorRT
- OpenVINO
- ONNX

You can run inference on a folder (path_to_test_data) of images or on a folder of videos. Crops will be created automatically. You can control it and paddings from config.yaml in the `infer` section.

## Performace benchmarks

All benchmarks below are on the same **custom dataset** with **D-FINEm** at **640×640**.
Latency numbers include image preprocessing -> model inference -> postprocessing.

### Desktop: Intel i5-12400F + RTX 5070 Ti

```
+----------------------+--------------+--------------+
| Format               |   F1 score   | Latency (ms) |
+----------------------+--------------+--------------+
| Torch, FP32, GPU     |    0.9161    |    16.6      |
| TensorRT, FP32, GPU  |    0.9166    |    7.5       |
| TensorRT, FP16, GPU  |    0.9167    |    5.5       |
| OpenVINO, FP32, CPU  |    0.9165    |    115.4     |
| OpenVINO, FP16, CPU  |    0.9165    |    115.4     |
| OpenVINO, INT8, CPU  |    0.9139    |    44.1      |
| ONNX, FP32, CPU      |    0.9165    |    150.6     |
+----------------------+--------------+--------------+
```

**Notes (desktop):**

- TensorRT FP16 gives ~**3x speedup** vs Torch FP32 GPU with **no meaningful F1 drop**.
- On the CPU, OpenVINO seems to ignore FP16 - it's identical to FP32.
- OpenVINO INT8 on CPU gives ~**2.6x speedup** vs FP32 with a **small F1 drop** on this particular dataset.

---

### Edge device: Intel N150 (CPU with iGPU cores)

```
+----------------------+--------------+--------------+
| Format               |   F1 score   | Latency (ms) |
+----------------------+--------------+--------------+
| OpenVINO, FP32, iGPU |    0.9165    |     350.8    |
| OpenVINO, FP16, iGPU |    0.9157    |     209.6    |
| OpenVINO, INT8, iGPU |    0.9116    |     123.1    |
| OpenVINO, FP32, CPU  |    0.9165    |     505.2    |
| OpenVINO, FP16, CPU  |    0.9165    |     505.2    |
| OpenVINO, INT8, CPU  |    0.9139    |     252.7    |
+----------------------+--------------+--------------+
```

**Notes (edge / N150):**

- On the iGPU, FP16 and INT8 both give **significant latency reductions** with **minor F1 degradation**.
- On the CPU, FP16 again seems to be ignored, while INT8 still gives a solid speedup.

### How to interpret these numbers

- FP16 is often a great sweet spot on GPUs: same accuracy, noticeably faster inference.
- On CPUs, FP16 may or may not be accelerated, depending on the hardware.
- INT8 can give big speedups on both CPU and GPU, but the accuracy drop is highly data- and model-dependent.

I recommend always benchmarking on your own hardware and dataset.

## Batched inference

Another thing to check on your hardware and model is batch size when you run batched inference (to get higher throughput, losing overall service latency). For that you can simpli run `make test_batching`, it will run torch model with different batch sizes and calculate **throughput** (proccesed images per second) and **average latency (per image). For example, with Intel i5-12400F + RTX 5070 Ti and D-FINEm, ~4 is the optimal batch size to inference with Torch.

```
+------+------------+-------------------+
|  bs  | throughput | latency_per_image |
+------+------------+-------------------+
| 1.0  |    76.4    |       13.1        |
| 2.0  |   113.4    |        8.8        |
| 4.0  |   138.1    |        7.2        |
| 8.0  |   122.7    |        8.1        |
| 16.0 |   119.7    |        8.4        |
| 32.0 |   117.8    |        8.5        |
+------+------------+-------------------+
```

## Outputs

- **Models**: Saved during the training process and export at `output/models/exp_name_date`. Includes training logs, table with main metrics, confusion matrics, f1-score_vs_threshold and precisino_recall_vs_threshold. In extended_metrics you can file per class metrics (saved during final eval after all epochs)
- **Debug images**: Preprocessed images (including augmentations) are saved at `output/debug_images/split` as they are fed into the model (except for normalization).
- **Evaluation predicts**: Visualised model's predictions on val set. Includes GT as green and preds as blue.
- **Bench images**: Visualised model's predictions with inference class. Uses all exported models
- **Infer**: Visualised model's predictions and predicted annotations in yolo txt format
- **Check errors**: Creats a folder check_errors with FP and FN bboxes only. Used to check model's errors on training and val sets and to find mislabelled samples.
- **Test batching**: Csv file with all tested batch sizes and latency

## Results examples
**Train**

![image](assets/train.png)

**Benchmarking**

![image](assets/bench.png)

**WandB**

![image](assets/wandb.png)

**Infer**

![image](assets/infer_high.jpg)

![image](assets/infer_water.jpg)


## Features

- Training pipeline from SoTA D-FINE model
- Export to ONNX, OpenVino, TensorRT.
- Inference class for Torch, TensorRT, OpenVINO on images or videos
- Label smoothing in Focal loss
- Augs based on the [albumentations](https://albumentations.ai) lib
- Mosaic augmentation, multiscale aug
- Metrics: mAPs, Precision, Recall, F1-score, Confusion matrix, IoU, plots
- Distributed Data Parallel (DDP) training
- After training is done - runs a test to calculate the optimal conf threshold
- Exponential moving average model
- Batch accumulation
- Automatic mixed precision (40% less vRAM used and 15% faster training)
- Gradient clipping
- Keep ratio of the image and use paddings or use simple resize
- When ratio is kept, inference can be sped up with removal of grey paddings
- Visualisation of preprocessed images, model predictions and ground truth
- Warmup epochs to ignore background images for easier start of convirsion
- OneCycler used as scheduler, AdamW as optimizer
- Unified configuration file for all scrips
- Annotations in YOLO format, splits in csv format
- ETA displayed during training, precise strating epoch 2
- Logging file with training process
- WandB integration
- Batch inference
- Early stopping
- Gradio UI demo

## TODO

- Finetune with layers freeze
- Add support for cashing in dataset
- Instance segmentation
- Smart dataset preprocessing. Detect small objects. Detect near duplicates (remove from val/test)


## Acknowledgement

This project is built upon original [D-FINE repo](https://github.com/Peterande/D-FINE). Thank you to the D-FINE team for an awesome model!

``` bibtex
@misc{peng2024dfine,
      title={D-FINE: Redefine Regression Task in DETRs as Fine-grained Distribution Refinement},
      author={Yansong Peng and Hebei Li and Peixi Wu and Yueyi Zhang and Xiaoyan Sun and Feng Wu},
      year={2024},
      eprint={2410.13842},
      archivePrefix={arXiv},
      primaryClass={cs.CV}
}
```<|MERGE_RESOLUTION|>--- conflicted
+++ resolved
@@ -46,7 +46,7 @@
 5. Run `train` script, changing confurations, iterating, untill you get desired results.
 6. Run `export`script to create ONNX, TensorRT, OpenVINO models.
 
-<<<<<<< HEAD
+
 ## Labels format
 One row = one object
 
@@ -55,9 +55,7 @@
 
 Segmentation:
 [class_id, xy, xy, ...], coords normalized. Length = number of points + 1
-=======
-Use `config_.yaml` as a template with default configs.
->>>>>>> 3f5fc810
+
 
 [Training example with Colab](https://colab.research.google.com/drive/1ZV12qnUQMpC0g3j-0G-tYhmmdM98a41X?usp=sharing)
 
